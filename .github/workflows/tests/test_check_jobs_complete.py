import dxpy as dx
import pytest
import sys
import unittest
from unittest import mock
from unittest.mock import patch, MagicMock

from check_jobs_complete import DXManage, parse_args

@patch('check_jobs_complete.dx.DXJob')
class TestGetJobOutputDetails(unittest.TestCase):
    """
    Tests for the DXManage.get_job_output_details() function which
    gets details of the input to an eggd_dias_batch job and the jobs
    and analyses which it launches
    """
<<<<<<< HEAD
    def setUp(self):
=======
    @classmethod
    def setUpClass(cls):
        sys.argv = [
            'check_jobs_complete.py',
            '-i', 'job-123',
            '-o', 'job_command_info.txt'
        ]
        args = parse_args()

        cls.dx_manage = DXManage(args)

    @pytest.fixture(autouse=True)
    def capsys(self, capsys):
>>>>>>> 85fe42ca
        """
        Capture stdout to provide it to tests
        """
<<<<<<< HEAD
        self.mock_args = MagicMock()
        self.mock_args.job_id = 'job-123'
        self.mock_args.outfile_name = 'job_command_info.txt'
        self.dx_manage = DXManage(self.mock_args)

        # set up patches for each function call
        self.job_patch = mock.patch('check_jobs_complete.dx.DXJob')
        self.wait_patch = mock.patch(
            'check_jobs_complete.dx.DXJob.wait_on_done'
        )

        # create our mocks to reference
        self.mock_job = self.job_patch.start()
        # self.mock_describe = self.describe_patch.start()
        self.mock_wait = self.wait_patch.start()

        # define some returns in expected format to use for the mocks
        self.mock_wait.return_value = None
=======
        self.capsys = capsys
>>>>>>> 85fe42ca

    def test_wait_on_done(self, mock_job):
        """
        Test that function held until the eggd_dias_batch job completes
        """
        mock_job_instance = MagicMock()
        mock_job_instance.describe.return_value = {
            'input': {
                'assay': 'TWE',
                'artemis': True,
                'single_output_dir': (
                    '/GitHub_Actions_run-123/output/TWE-date_time'
                ),
                'snv_reports': True,
                'qc_file': {'$dnanexus_link': 'file-123'},
                'manifest_files': [{
                    '$dnanexus_link': 'file-234'
                }],
                'assay_config_dir': (
                    'project-Fkb6Gkj433GVVvj73J7x8KbV:/dynamic_files/'
                    'dias_batch_configs/'
                ),
                'split_tests': True,
                'exclude_controls': True,
                'unarchive': False,
                'unarchive_only': False,
                'assay_config_file': {
                    '$dnanexus_link': 'file-345'
                },
                'multiqc_report': {
                    '$dnanexus_link': 'file-456'
                },
                'sample_limit': 1
            },
            'output': {
                'launched_jobs': 'job-54321,job-67890,analysis-123'
            }
        }
        mock_job.return_value = mock_job_instance

        # call function
        input_dict, launched_jobs = self.dx_manage.get_job_output_details()

        with self.subTest('Test wait on done called once for batch job'):
            mock_job_instance.wait_on_done.assert_called_once()

        with self.subTest('Test print statement'):
            stdout = self.capsys.readouterr().out

            assert (
                'Querying details for eggd_dias_batch job job-123'
            ) in stdout, (
                'Script not querying correct job details'
            )

        with self.subTest('Test input dict returned correctly'):
            assert input_dict == {
                'assay': 'TWE',
                'artemis': True,
                'single_output_dir': (
                    '/GitHub_Actions_run-123/output/TWE-date_time'
                ),
                'snv_reports': True,
                'qc_file': {'$dnanexus_link': 'file-123'},
                'manifest_files': [{
                    '$dnanexus_link': 'file-234'
                }],
                'assay_config_dir': (
                    'project-Fkb6Gkj433GVVvj73J7x8KbV:/dynamic_files/'
                    'dias_batch_configs/'
                ),
                'split_tests': True,
                'exclude_controls': True,
                'unarchive': False,
                'unarchive_only': False,
                'assay_config_file': {
                    '$dnanexus_link': 'file-345'
                },
                'multiqc_report': {
                    '$dnanexus_link': 'file-456'
                },
                'sample_limit': 1
            }, 'Job input dict not returned correctly'

        with self.subTest('Test launched jobs correct'):
            assert launched_jobs == [
                'job-54321', 'job-67890', 'analysis-123'
            ], 'Launched jobs not returned correctly'

@patch('check_jobs_complete.dx.DXAnalysis')
@patch('check_jobs_complete.dx.DXJob')
class TestWaitOnDone(unittest.TestCase):
    """
    Tests for the DXManage.wait_on_done() function which waits until all jobs
    and analyses launched by eggd_dias_batch complete successfully
    """
    @classmethod
    def setUpClass(cls):
        sys.argv = [
            'check_jobs_complete.py',
            '-i', 'job-123',
            '-o', 'job_command_info.txt'
        ]
        args = parse_args()

        cls.dx_manage = DXManage(args)

    def test_all_jobs_complete_successfully(
        self, mock_job, mock_analysis
    ):
        """
        Test wait_done() waits for all jobs and analyses to complete
        """
        launched_job_ids = ['job-123', 'analysis-123', 'job-345']

        # mock_job.return_value.wait_on_done = MagicMock()
        # mock_analysis.return_value.wait_on_done = MagicMock()

        mock_job_instance = MagicMock()
        mock_analysis_instance = MagicMock()

        mock_job.return_value = mock_job_instance
        mock_analysis.return_value = mock_analysis_instance

        # Run
        self.dx_manage.wait_on_done(launched_job_ids)

        # Assert wait_on_done is called the correct number of times for
        # each job/analysis
        with self.subTest('Test wait on done called once for each job'):
            self.assertEqual(mock_job_instance.wait_on_done.call_count, 2)

        with self.subTest('Test wait on done called once for the analysis'):
            self.assertEqual(
                mock_analysis_instance.wait_on_done.call_count, 1
            )

    def test_correct_error_raised_on_job_failing(
        self, mock_job, mock_analysis
    ):
        """
        Test if launched job fails, this is caught and raised
        """
        launched_job_ids = ['job-123', 'analysis-123', 'job-345']

        mock_job_instance = MagicMock()
        mock_job.return_value = mock_job_instance
        mock_job_instance.wait_on_done.side_effect = (
            dx.exceptions.DXJobFailureError("Oh no, the job failed")
        )

        with pytest.raises(
            dx.exceptions.DXJobFailureError, match='Oh no, the job failed'
        ):
            self.dx_manage.wait_on_done(launched_job_ids)

    def test_correct_error_on_analysis_failing(self, mock_job, mock_analysis):
        """
        If launched analysis fails, test this is caught and exits
        """
        launched_job_ids = ['job-123', 'analysis-123', 'job-345']

        mock_analysis_instance = MagicMock()
        mock_analysis.return_value = mock_analysis_instance

        mock_analysis_instance.wait_on_done.side_effect = (
            dx.exceptions.DXJobFailureError("Oh no, the analysis failed")
        )

        with pytest.raises(
            dx.exceptions.DXJobFailureError,
            match='Oh no, the analysis failed'
        ):
            self.dx_manage.wait_on_done(launched_job_ids)


if __name__ == '__main__':
    unittest.main()<|MERGE_RESOLUTION|>--- conflicted
+++ resolved
@@ -1,11 +1,10 @@
 import dxpy as dx
 import pytest
-import sys
 import unittest
-from unittest import mock
 from unittest.mock import patch, MagicMock
 
-from check_jobs_complete import DXManage, parse_args
+from check_jobs_complete import DXManage
+
 
 @patch('check_jobs_complete.dx.DXJob')
 class TestGetJobOutputDetails(unittest.TestCase):
@@ -14,52 +13,26 @@
     gets details of the input to an eggd_dias_batch job and the jobs
     and analyses which it launches
     """
-<<<<<<< HEAD
     def setUp(self):
-=======
-    @classmethod
-    def setUpClass(cls):
-        sys.argv = [
-            'check_jobs_complete.py',
-            '-i', 'job-123',
-            '-o', 'job_command_info.txt'
-        ]
-        args = parse_args()
-
-        cls.dx_manage = DXManage(args)
-
-    @pytest.fixture(autouse=True)
-    def capsys(self, capsys):
->>>>>>> 85fe42ca
-        """
-        Capture stdout to provide it to tests
-        """
-<<<<<<< HEAD
+        """
+        Set up mock args and DXManage class
+        """
         self.mock_args = MagicMock()
         self.mock_args.job_id = 'job-123'
         self.mock_args.outfile_name = 'job_command_info.txt'
         self.dx_manage = DXManage(self.mock_args)
 
-        # set up patches for each function call
-        self.job_patch = mock.patch('check_jobs_complete.dx.DXJob')
-        self.wait_patch = mock.patch(
-            'check_jobs_complete.dx.DXJob.wait_on_done'
-        )
-
-        # create our mocks to reference
-        self.mock_job = self.job_patch.start()
-        # self.mock_describe = self.describe_patch.start()
-        self.mock_wait = self.wait_patch.start()
-
-        # define some returns in expected format to use for the mocks
-        self.mock_wait.return_value = None
-=======
+    @pytest.fixture(autouse=True)
+    def capsys(self, capsys):
+        """
+        Capture stdout to provide it to tests
+        """
         self.capsys = capsys
->>>>>>> 85fe42ca
-
-    def test_wait_on_done(self, mock_job):
-        """
-        Test that function held until the eggd_dias_batch job completes
+
+    def test_outputs_and_calls_correct(self, mock_job):
+        """
+        Test that function held until the eggd_dias_batch job completes,
+        outputs correct and print statements as expected
         """
         mock_job_instance = MagicMock()
         mock_job_instance.describe.return_value = {
@@ -145,6 +118,7 @@
                 'job-54321', 'job-67890', 'analysis-123'
             ], 'Launched jobs not returned correctly'
 
+
 @patch('check_jobs_complete.dx.DXAnalysis')
 @patch('check_jobs_complete.dx.DXJob')
 class TestWaitOnDone(unittest.TestCase):
@@ -152,16 +126,14 @@
     Tests for the DXManage.wait_on_done() function which waits until all jobs
     and analyses launched by eggd_dias_batch complete successfully
     """
-    @classmethod
-    def setUpClass(cls):
-        sys.argv = [
-            'check_jobs_complete.py',
-            '-i', 'job-123',
-            '-o', 'job_command_info.txt'
-        ]
-        args = parse_args()
-
-        cls.dx_manage = DXManage(args)
+    def setUp(self):
+        """
+        Set up mock args and DXManage class
+        """
+        self.mock_args = MagicMock()
+        self.mock_args.job_id = 'job-123'
+        self.mock_args.outfile_name = 'job_command_info.txt'
+        self.dx_manage = DXManage(self.mock_args)
 
     def test_all_jobs_complete_successfully(
         self, mock_job, mock_analysis
@@ -170,9 +142,6 @@
         Test wait_done() waits for all jobs and analyses to complete
         """
         launched_job_ids = ['job-123', 'analysis-123', 'job-345']
-
-        # mock_job.return_value.wait_on_done = MagicMock()
-        # mock_analysis.return_value.wait_on_done = MagicMock()
 
         mock_job_instance = MagicMock()
         mock_analysis_instance = MagicMock()
@@ -214,7 +183,7 @@
 
     def test_correct_error_on_analysis_failing(self, mock_job, mock_analysis):
         """
-        If launched analysis fails, test this is caught and exits
+        If launched analysis fails, test this is caught and raised
         """
         launched_job_ids = ['job-123', 'analysis-123', 'job-345']
 
